--- conflicted
+++ resolved
@@ -204,15 +204,8 @@
                 <SelectContent>
                   <SelectItem value="MALE">Male</SelectItem>
                   <SelectItem value="FEMALE">Female</SelectItem>
-<<<<<<< HEAD
-                  <SelectItem value="OTHER">Other</SelectItem>
-                  <SelectItem value="PREFER_NOT_TO_SAY">
-                    Prefer not to say
-                  </SelectItem>
-=======
                   {/* <SelectItem value="OTHER">Other</SelectItem>
                   <SelectItem value="PREFER_NOT_TO_SAY">Prefer not to say</SelectItem> */}
->>>>>>> 8c20a1f5
                 </SelectContent>
               </Select>
               <FormMessage />
